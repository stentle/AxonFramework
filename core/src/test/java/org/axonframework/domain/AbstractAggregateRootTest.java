--- conflicted
+++ resolved
@@ -1,110 +1,105 @@
-/*
- * Copyright (c) 2010-2011. Axon Framework
- *
- * Licensed under the Apache License, Version 2.0 (the "License");
- * you may not use this file except in compliance with the License.
- * You may obtain a copy of the License at
- *
- *     http://www.apache.org/licenses/LICENSE-2.0
- *
- * Unless required by applicable law or agreed to in writing, software
- * distributed under the License is distributed on an "AS IS" BASIS,
- * WITHOUT WARRANTIES OR CONDITIONS OF ANY KIND, either express or implied.
- * See the License for the specific language governing permissions and
- * limitations under the License.
- */
-
-package org.axonframework.domain;
-
-import org.axonframework.serializer.SimpleSerializedObject;
-import org.axonframework.serializer.XStreamSerializer;
-import org.junit.*;
-
-import java.io.ByteArrayOutputStream;
-import java.io.IOException;
-
-import static org.junit.Assert.*;
-
-/**
- * @author Allard Buijze
- */
-public class AbstractAggregateRootTest {
-
-    private AggregateRoot testSubject;
-
-    @Before
-    public void setUp() {
-        testSubject = new AggregateRoot();
-    }
-
-    @Test
-    public void testSerializability_GenericXStreamSerializer() throws IOException {
-        XStreamSerializer serializer = new XStreamSerializer();
-        ByteArrayOutputStream baos = new ByteArrayOutputStream();
-        baos.write(serializer.serialize(testSubject, byte[].class).getData());
-
-        assertEquals(0, deserialized(baos).getUncommittedEventCount());
-        assertFalse(deserialized(baos).getUncommittedEvents().hasNext());
-        assertNotNull(deserialized(baos).getIdentifier());
-
-        AggregateRoot deserialized = deserialized(baos);
-        deserialized.doSomething();
-        assertEquals(1, deserialized.getUncommittedEventCount());
-        assertNotNull(deserialized.getUncommittedEvents().next());
-
-        AggregateRoot deserialized2 = deserialized(baos);
-        deserialized2.doSomething();
-        assertNotNull(deserialized2.getUncommittedEvents().next());
-        assertEquals(1, deserialized2.getUncommittedEventCount());
-    }
-
-    private AggregateRoot deserialized(ByteArrayOutputStream baos) {
-        XStreamSerializer serializer = new XStreamSerializer();
-<<<<<<< HEAD
-        return (AggregateRoot) serializer.deserialize(new SimpleSerializedObject(baos.toByteArray(), "ignored", 0))
-                                         .get(0);
-=======
-        return (AggregateRoot) serializer.deserialize(new SimpleSerializedObject<byte[]>(baos.toByteArray(),
-                                                                                         byte[].class,
-                                                                                         "ignored",
-                                                                                         0));
->>>>>>> af65ddb7
-    }
-
-    @Test
-    public void testRegisterEvent() {
-        assertEquals(0, testSubject.getUncommittedEventCount());
-        testSubject.doSomething();
-        assertEquals(1, testSubject.getUncommittedEventCount());
-    }
-
-    @Test
-    public void testReadEventStreamDuringEventCommit() {
-        testSubject.doSomething();
-        testSubject.doSomething();
-        DomainEventStream uncommittedEvents = testSubject.getUncommittedEvents();
-        uncommittedEvents.next();
-        testSubject.commitEvents();
-        assertTrue(uncommittedEvents.hasNext());
-        assertNotNull(uncommittedEvents.next());
-        assertFalse(uncommittedEvents.hasNext());
-    }
-
-    private static class AggregateRoot extends AbstractAggregateRoot {
-
-        private final Object identifier;
-
-        private AggregateRoot() {
-            identifier = IdentifierFactory.getInstance().generateIdentifier();
-        }
-
-        @Override
-        public Object getIdentifier() {
-            return identifier;
-        }
-
-        public void doSomething() {
-            registerEvent(new StubDomainEvent());
-        }
-    }
-}
+/*
+ * Copyright (c) 2010-2011. Axon Framework
+ *
+ * Licensed under the Apache License, Version 2.0 (the "License");
+ * you may not use this file except in compliance with the License.
+ * You may obtain a copy of the License at
+ *
+ *     http://www.apache.org/licenses/LICENSE-2.0
+ *
+ * Unless required by applicable law or agreed to in writing, software
+ * distributed under the License is distributed on an "AS IS" BASIS,
+ * WITHOUT WARRANTIES OR CONDITIONS OF ANY KIND, either express or implied.
+ * See the License for the specific language governing permissions and
+ * limitations under the License.
+ */
+
+package org.axonframework.domain;
+
+import org.axonframework.serializer.SimpleSerializedObject;
+import org.axonframework.serializer.XStreamSerializer;
+import org.junit.*;
+
+import java.io.ByteArrayOutputStream;
+import java.io.IOException;
+
+import static org.junit.Assert.*;
+
+/**
+ * @author Allard Buijze
+ */
+public class AbstractAggregateRootTest {
+
+    private AggregateRoot testSubject;
+
+    @Before
+    public void setUp() {
+        testSubject = new AggregateRoot();
+    }
+
+    @Test
+    public void testSerializability_GenericXStreamSerializer() throws IOException {
+        XStreamSerializer serializer = new XStreamSerializer();
+        ByteArrayOutputStream baos = new ByteArrayOutputStream();
+        baos.write(serializer.serialize(testSubject, byte[].class).getData());
+
+        assertEquals(0, deserialized(baos).getUncommittedEventCount());
+        assertFalse(deserialized(baos).getUncommittedEvents().hasNext());
+        assertNotNull(deserialized(baos).getIdentifier());
+
+        AggregateRoot deserialized = deserialized(baos);
+        deserialized.doSomething();
+        assertEquals(1, deserialized.getUncommittedEventCount());
+        assertNotNull(deserialized.getUncommittedEvents().next());
+
+        AggregateRoot deserialized2 = deserialized(baos);
+        deserialized2.doSomething();
+        assertNotNull(deserialized2.getUncommittedEvents().next());
+        assertEquals(1, deserialized2.getUncommittedEventCount());
+    }
+
+    private AggregateRoot deserialized(ByteArrayOutputStream baos) {
+        XStreamSerializer serializer = new XStreamSerializer();
+        return (AggregateRoot) serializer.deserialize(new SimpleSerializedObject<byte[]>(baos.toByteArray(),
+                                                                                         byte[].class,
+                                                                                         "ignored",
+                                                                                         0)).get(0);
+    }
+
+    @Test
+    public void testRegisterEvent() {
+        assertEquals(0, testSubject.getUncommittedEventCount());
+        testSubject.doSomething();
+        assertEquals(1, testSubject.getUncommittedEventCount());
+    }
+
+    @Test
+    public void testReadEventStreamDuringEventCommit() {
+        testSubject.doSomething();
+        testSubject.doSomething();
+        DomainEventStream uncommittedEvents = testSubject.getUncommittedEvents();
+        uncommittedEvents.next();
+        testSubject.commitEvents();
+        assertTrue(uncommittedEvents.hasNext());
+        assertNotNull(uncommittedEvents.next());
+        assertFalse(uncommittedEvents.hasNext());
+    }
+
+    private static class AggregateRoot extends AbstractAggregateRoot {
+
+        private final Object identifier;
+
+        private AggregateRoot() {
+            identifier = IdentifierFactory.getInstance().generateIdentifier();
+        }
+
+        @Override
+        public Object getIdentifier() {
+            return identifier;
+        }
+
+        public void doSomething() {
+            registerEvent(new StubDomainEvent());
+        }
+    }
+}