/*
 * Copyright (c) 2010-2011. Axon Framework
 *
 * Licensed under the Apache License, Version 2.0 (the "License");
 * you may not use this file except in compliance with the License.
 * You may obtain a copy of the License at
 *
 *     http://www.apache.org/licenses/LICENSE-2.0
 *
 * Unless required by applicable law or agreed to in writing, software
 * distributed under the License is distributed on an "AS IS" BASIS,
 * WITHOUT WARRANTIES OR CONDITIONS OF ANY KIND, either express or implied.
 * See the License for the specific language governing permissions and
 * limitations under the License.
 */

package org.axonframework.domain;

import com.thoughtworks.xstream.XStream;
import com.thoughtworks.xstream.converters.reflection.PureJavaReflectionProvider;
import org.axonframework.serializer.SimpleSerializedObject;
import org.axonframework.serializer.XStreamSerializer;
import org.junit.*;

import java.io.ByteArrayInputStream;
import java.io.ByteArrayOutputStream;
import java.io.IOException;
import java.io.ObjectInputStream;
import java.io.ObjectOutputStream;
import java.nio.charset.Charset;
import java.util.UUID;

import static org.junit.Assert.*;

/**
 * @author Allard Buijze
 */
public class JavaSerializationTest {

    private static final Charset UTF8 = Charset.forName("UTF-8");

    @Test
    public void testSerialize_XStreamWithPureJavaReflectionProvider() {
        XStream xstream = new XStream(new PureJavaReflectionProvider());
        XStreamSerializer serializer = new XStreamSerializer(UTF8, xstream);

        StubAnnotatedAggregate aggregateRoot = new StubAnnotatedAggregate(UUID.randomUUID());
        aggregateRoot.doSomething();
        String xml = new String(serializer.serialize(aggregateRoot, byte[].class).getData(), UTF8);
        assertNotNull(xml);

        StubAnnotatedAggregate unmarshalled = (StubAnnotatedAggregate) serializer.deserialize(
<<<<<<< HEAD
                new SimpleSerializedObject(baos.toByteArray(), "ignored", 0)).get(0);
=======
                new SimpleSerializedObject<byte[]>(xml.getBytes(UTF8), byte[].class, "ignored", 0));
>>>>>>> af65ddb7

        validateAggregateCondition(aggregateRoot, unmarshalled);
    }

    @Test
    public void testSerialize_XStreamWithDefaultReflectionProvider() {
        XStream xstream = new XStream();
        XStreamSerializer serializer = new XStreamSerializer(UTF8, xstream);

        StubAnnotatedAggregate aggregateRoot = new StubAnnotatedAggregate(UUID.randomUUID());
        aggregateRoot.doSomething();
        byte[] data = serializer.serialize(aggregateRoot, byte[].class).getData();
        String xml = new String(data, UTF8);
        assertNotNull(xml);

        StubAnnotatedAggregate unmarshalled = (StubAnnotatedAggregate) serializer.deserialize(
<<<<<<< HEAD
                new SimpleSerializedObject(baos.toByteArray(), "ignored", 0)).get(0);
=======
                new SimpleSerializedObject<byte[]>(data, byte[].class, "ignored", 0));
>>>>>>> af65ddb7

        validateAggregateCondition(aggregateRoot, unmarshalled);
    }

    @Test
    public void testSerialize_JavaSerialization() throws IOException, ClassNotFoundException {
        StubAnnotatedAggregate aggregateRoot = new StubAnnotatedAggregate(UUID.randomUUID());
        aggregateRoot.doSomething();
        ByteArrayOutputStream baos = new ByteArrayOutputStream();
        new ObjectOutputStream(baos).writeObject(aggregateRoot);
        byte[] serialized = baos.toByteArray();
        assertNotNull(serialized);

        StubAnnotatedAggregate unmarshalled = (StubAnnotatedAggregate) new ObjectInputStream(
                new ByteArrayInputStream(serialized)).readObject();

        validateAggregateCondition(aggregateRoot, unmarshalled);
    }

    private void validateAggregateCondition(StubAnnotatedAggregate original, StubAnnotatedAggregate unmarshalled) {
        assertNotNull(unmarshalled);
        assertEquals(original.getIdentifier(), unmarshalled.getIdentifier());
        assertEquals(null, unmarshalled.getVersion());
        assertEquals(1, unmarshalled.getUncommittedEventCount());

        unmarshalled.commitEvents();

        assertEquals((Long) 0L, unmarshalled.getVersion());

        unmarshalled.doSomething();

        assertEquals(1L, unmarshalled.getUncommittedEvents().next().getSequenceNumber());
    }
}
<|MERGE_RESOLUTION|>--- conflicted
+++ resolved
@@ -1,112 +1,104 @@
-/*
- * Copyright (c) 2010-2011. Axon Framework
- *
- * Licensed under the Apache License, Version 2.0 (the "License");
- * you may not use this file except in compliance with the License.
- * You may obtain a copy of the License at
- *
- *     http://www.apache.org/licenses/LICENSE-2.0
- *
- * Unless required by applicable law or agreed to in writing, software
- * distributed under the License is distributed on an "AS IS" BASIS,
- * WITHOUT WARRANTIES OR CONDITIONS OF ANY KIND, either express or implied.
- * See the License for the specific language governing permissions and
- * limitations under the License.
- */
-
-package org.axonframework.domain;
-
-import com.thoughtworks.xstream.XStream;
-import com.thoughtworks.xstream.converters.reflection.PureJavaReflectionProvider;
-import org.axonframework.serializer.SimpleSerializedObject;
-import org.axonframework.serializer.XStreamSerializer;
-import org.junit.*;
-
-import java.io.ByteArrayInputStream;
-import java.io.ByteArrayOutputStream;
-import java.io.IOException;
-import java.io.ObjectInputStream;
-import java.io.ObjectOutputStream;
-import java.nio.charset.Charset;
-import java.util.UUID;
-
-import static org.junit.Assert.*;
-
-/**
- * @author Allard Buijze
- */
-public class JavaSerializationTest {
-
-    private static final Charset UTF8 = Charset.forName("UTF-8");
-
-    @Test
-    public void testSerialize_XStreamWithPureJavaReflectionProvider() {
-        XStream xstream = new XStream(new PureJavaReflectionProvider());
-        XStreamSerializer serializer = new XStreamSerializer(UTF8, xstream);
-
-        StubAnnotatedAggregate aggregateRoot = new StubAnnotatedAggregate(UUID.randomUUID());
-        aggregateRoot.doSomething();
-        String xml = new String(serializer.serialize(aggregateRoot, byte[].class).getData(), UTF8);
-        assertNotNull(xml);
-
-        StubAnnotatedAggregate unmarshalled = (StubAnnotatedAggregate) serializer.deserialize(
-<<<<<<< HEAD
-                new SimpleSerializedObject(baos.toByteArray(), "ignored", 0)).get(0);
-=======
-                new SimpleSerializedObject<byte[]>(xml.getBytes(UTF8), byte[].class, "ignored", 0));
->>>>>>> af65ddb7
-
-        validateAggregateCondition(aggregateRoot, unmarshalled);
-    }
-
-    @Test
-    public void testSerialize_XStreamWithDefaultReflectionProvider() {
-        XStream xstream = new XStream();
-        XStreamSerializer serializer = new XStreamSerializer(UTF8, xstream);
-
-        StubAnnotatedAggregate aggregateRoot = new StubAnnotatedAggregate(UUID.randomUUID());
-        aggregateRoot.doSomething();
-        byte[] data = serializer.serialize(aggregateRoot, byte[].class).getData();
-        String xml = new String(data, UTF8);
-        assertNotNull(xml);
-
-        StubAnnotatedAggregate unmarshalled = (StubAnnotatedAggregate) serializer.deserialize(
-<<<<<<< HEAD
-                new SimpleSerializedObject(baos.toByteArray(), "ignored", 0)).get(0);
-=======
-                new SimpleSerializedObject<byte[]>(data, byte[].class, "ignored", 0));
->>>>>>> af65ddb7
-
-        validateAggregateCondition(aggregateRoot, unmarshalled);
-    }
-
-    @Test
-    public void testSerialize_JavaSerialization() throws IOException, ClassNotFoundException {
-        StubAnnotatedAggregate aggregateRoot = new StubAnnotatedAggregate(UUID.randomUUID());
-        aggregateRoot.doSomething();
-        ByteArrayOutputStream baos = new ByteArrayOutputStream();
-        new ObjectOutputStream(baos).writeObject(aggregateRoot);
-        byte[] serialized = baos.toByteArray();
-        assertNotNull(serialized);
-
-        StubAnnotatedAggregate unmarshalled = (StubAnnotatedAggregate) new ObjectInputStream(
-                new ByteArrayInputStream(serialized)).readObject();
-
-        validateAggregateCondition(aggregateRoot, unmarshalled);
-    }
-
-    private void validateAggregateCondition(StubAnnotatedAggregate original, StubAnnotatedAggregate unmarshalled) {
-        assertNotNull(unmarshalled);
-        assertEquals(original.getIdentifier(), unmarshalled.getIdentifier());
-        assertEquals(null, unmarshalled.getVersion());
-        assertEquals(1, unmarshalled.getUncommittedEventCount());
-
-        unmarshalled.commitEvents();
-
-        assertEquals((Long) 0L, unmarshalled.getVersion());
-
-        unmarshalled.doSomething();
-
-        assertEquals(1L, unmarshalled.getUncommittedEvents().next().getSequenceNumber());
-    }
-}
+/*
+ * Copyright (c) 2010-2011. Axon Framework
+ *
+ * Licensed under the Apache License, Version 2.0 (the "License");
+ * you may not use this file except in compliance with the License.
+ * You may obtain a copy of the License at
+ *
+ *     http://www.apache.org/licenses/LICENSE-2.0
+ *
+ * Unless required by applicable law or agreed to in writing, software
+ * distributed under the License is distributed on an "AS IS" BASIS,
+ * WITHOUT WARRANTIES OR CONDITIONS OF ANY KIND, either express or implied.
+ * See the License for the specific language governing permissions and
+ * limitations under the License.
+ */
+
+package org.axonframework.domain;
+
+import com.thoughtworks.xstream.XStream;
+import com.thoughtworks.xstream.converters.reflection.PureJavaReflectionProvider;
+import org.axonframework.serializer.SimpleSerializedObject;
+import org.axonframework.serializer.XStreamSerializer;
+import org.junit.*;
+
+import java.io.ByteArrayInputStream;
+import java.io.ByteArrayOutputStream;
+import java.io.IOException;
+import java.io.ObjectInputStream;
+import java.io.ObjectOutputStream;
+import java.nio.charset.Charset;
+import java.util.UUID;
+
+import static org.junit.Assert.*;
+
+/**
+ * @author Allard Buijze
+ */
+public class JavaSerializationTest {
+
+    private static final Charset UTF8 = Charset.forName("UTF-8");
+
+    @Test
+    public void testSerialize_XStreamWithPureJavaReflectionProvider() {
+        XStream xstream = new XStream(new PureJavaReflectionProvider());
+        XStreamSerializer serializer = new XStreamSerializer(UTF8, xstream);
+
+        StubAnnotatedAggregate aggregateRoot = new StubAnnotatedAggregate(UUID.randomUUID());
+        aggregateRoot.doSomething();
+        String xml = new String(serializer.serialize(aggregateRoot, byte[].class).getData(), UTF8);
+        assertNotNull(xml);
+
+        StubAnnotatedAggregate unmarshalled = (StubAnnotatedAggregate) serializer.deserialize(
+                new SimpleSerializedObject<byte[]>(xml.getBytes(UTF8), byte[].class, "ignored", 0)).get(0);
+
+        validateAggregateCondition(aggregateRoot, unmarshalled);
+    }
+
+    @Test
+    public void testSerialize_XStreamWithDefaultReflectionProvider() {
+        XStream xstream = new XStream();
+        XStreamSerializer serializer = new XStreamSerializer(UTF8, xstream);
+
+        StubAnnotatedAggregate aggregateRoot = new StubAnnotatedAggregate(UUID.randomUUID());
+        aggregateRoot.doSomething();
+        byte[] data = serializer.serialize(aggregateRoot, byte[].class).getData();
+        String xml = new String(data, UTF8);
+        assertNotNull(xml);
+
+        StubAnnotatedAggregate unmarshalled = (StubAnnotatedAggregate) serializer.deserialize(
+                new SimpleSerializedObject<byte[]>(data, byte[].class, "ignored", 0)).get(0);
+
+        validateAggregateCondition(aggregateRoot, unmarshalled);
+    }
+
+    @Test
+    public void testSerialize_JavaSerialization() throws IOException, ClassNotFoundException {
+        StubAnnotatedAggregate aggregateRoot = new StubAnnotatedAggregate(UUID.randomUUID());
+        aggregateRoot.doSomething();
+        ByteArrayOutputStream baos = new ByteArrayOutputStream();
+        new ObjectOutputStream(baos).writeObject(aggregateRoot);
+        byte[] serialized = baos.toByteArray();
+        assertNotNull(serialized);
+
+        StubAnnotatedAggregate unmarshalled = (StubAnnotatedAggregate) new ObjectInputStream(
+                new ByteArrayInputStream(serialized)).readObject();
+
+        validateAggregateCondition(aggregateRoot, unmarshalled);
+    }
+
+    private void validateAggregateCondition(StubAnnotatedAggregate original, StubAnnotatedAggregate unmarshalled) {
+        assertNotNull(unmarshalled);
+        assertEquals(original.getIdentifier(), unmarshalled.getIdentifier());
+        assertEquals(null, unmarshalled.getVersion());
+        assertEquals(1, unmarshalled.getUncommittedEventCount());
+
+        unmarshalled.commitEvents();
+
+        assertEquals((Long) 0L, unmarshalled.getVersion());
+
+        unmarshalled.doSomething();
+
+        assertEquals(1L, unmarshalled.getUncommittedEvents().next().getSequenceNumber());
+    }
+}