--- conflicted
+++ resolved
@@ -283,29 +283,17 @@
             }
         }
         long sequence = ringBuffer.next();
-<<<<<<< HEAD
-        CommandHandlingEntry event = ringBuffer.get(sequence);
-        event.reset(command, commandHandlers.get(command.getCommandName()), invokerSegment, publisherSegment,
-                    serializerSegment, new BlacklistDetectingCallback<>(callback, command, disruptor.getRingBuffer(),
-                                                                         this, rescheduleOnCorruptState),
-                    invokerInterceptors, publisherInterceptors
-        );
-        ringBuffer.publish(sequence);
-=======
         try {
             CommandHandlingEntry event = ringBuffer.get(sequence);
             event.reset(command, commandHandler, invokerSegment, publisherSegment,
-                        serializerSegment, new BlacklistDetectingCallback<R>(callback,
-                                                                             command,
-                                                                             disruptor.getRingBuffer(),
-                                                                             this,
-                                                                             rescheduleOnCorruptState),
+                        serializerSegment, new BlacklistDetectingCallback<>(callback, command,
+                                                                            disruptor.getRingBuffer(),
+                                                                            this, rescheduleOnCorruptState),
                         invokerInterceptors, publisherInterceptors
             );
         } finally {
             ringBuffer.publish(sequence);
         }
->>>>>>> 8477373f
     }
 
     /**
