--- conflicted
+++ resolved
@@ -1,143 +1,139 @@
-/*
- * Copyright (c) 2010-2011. Axon Framework
- *
- * Licensed under the Apache License, Version 2.0 (the "License");
- * you may not use this file except in compliance with the License.
- * You may obtain a copy of the License at
- *
- *     http://www.apache.org/licenses/LICENSE-2.0
- *
- * Unless required by applicable law or agreed to in writing, software
- * distributed under the License is distributed on an "AS IS" BASIS,
- * WITHOUT WARRANTIES OR CONDITIONS OF ANY KIND, either express or implied.
- * See the License for the specific language governing permissions and
- * limitations under the License.
- */
-
-package org.axonframework.commandhandling.disruptor;
-
-import org.axonframework.domain.DomainEventMessage;
-import org.axonframework.domain.DomainEventStream;
-import org.axonframework.domain.SimpleDomainEventStream;
-<<<<<<< HEAD
-=======
-import org.axonframework.domain.StringAggregateIdentifier;
-import org.axonframework.eventstore.LazyDeserializingObject;
->>>>>>> f3a7c364
-import org.axonframework.eventstore.SerializedDomainEventMessage;
-import org.axonframework.eventstore.SnapshotEventStore;
-import org.axonframework.serializer.SerializedObject;
-import org.axonframework.serializer.Serializer;
-import org.axonframework.serializer.SimpleSerializedObject;
-import org.joda.time.DateTime;
-
-import java.io.BufferedOutputStream;
-import java.io.EOFException;
-import java.io.FileInputStream;
-import java.io.FileNotFoundException;
-import java.io.FileOutputStream;
-import java.io.IOException;
-import java.io.ObjectInputStream;
-import java.io.ObjectOutputStream;
-import java.util.ArrayList;
-import java.util.List;
-
-/**
- * @author Allard Buijze
- */
-public class SequentialFileSystemEventStore implements SnapshotEventStore {
-
-    private static final String FILE_NAME = "/tmp/trader-event.txt";
-    private final ObjectOutputStream os;
-    private Serializer eventSerializer;
-
-    public SequentialFileSystemEventStore(Serializer eventSerializer) {
-        this.eventSerializer = eventSerializer;
-        try {
-            os = new ObjectOutputStream(new BufferedOutputStream(new FileOutputStream(FILE_NAME),
-                                                                 1024 * 1024 * 4));
-        } catch (FileNotFoundException e) {
-            throw new RuntimeException(e);
-        } catch (IOException e) {
-            throw new RuntimeException(e);
-        }
-    }
-
-    @Override
-    public void appendEvents(String type, DomainEventStream events) {
-        try {
-            while (events.hasNext()) {
-                DomainEventMessage event = events.next();
-                os.writeUTF(event.getIdentifier());
-                os.writeUTF(type);
-                os.writeUTF(event.getAggregateIdentifier().toString());
-                os.writeLong(event.getSequenceNumber());
-                os.writeUTF(event.getTimestamp().toString());
-                SerializedObject serialized = eventSerializer.serialize(event);
-                os.writeUTF(serialized.getType().getName());
-                os.writeInt(serialized.getType().getRevision());
-                os.writeInt(serialized.getData().length);
-                os.write(serialized.getData());
-            }
-        } catch (IOException e) {
-            throw new RuntimeException(e);
-        }
-    }
-
-    @Override
-    public DomainEventStream readEvents(String type, Object identifier) {
-        List<DomainEventMessage> domainEvents = new ArrayList<DomainEventMessage>();
-        ObjectInputStream ois;
-        try {
-            os.flush();
-            ois = new ObjectInputStream(new FileInputStream(FILE_NAME));
-        } catch (IOException e) {
-            throw new RuntimeException(e);
-        }
-        try {
-            while (true) {
-                try {
-                    String eventIdentifier = ois.readUTF();
-                    String actualType = ois.readUTF();
-                    String actualIdentifier = ois.readUTF();
-                    long sequenceNumber = ois.readLong();
-                    String timestamp = ois.readUTF();
-                    String payloadType = ois.readUTF();
-                    int payloadRevision = ois.readInt();
-                    int length = ois.readInt();
-                    byte[] serializedEvent = new byte[length];
-                    ois.readFully(serializedEvent);
-                    if (type.equals(actualType) && identifier.toString().equals(actualIdentifier)) {
-                        domainEvents.add(new SerializedDomainEventMessage(
-                                eventIdentifier,
-                                actualIdentifier,
-                                sequenceNumber,
-                                new DateTime(timestamp),
-                                new LazyDeserializingObject(new SimpleSerializedObject(serializedEvent,
-                                                                                       payloadType,
-                                                                                       payloadRevision),
-                                                            eventSerializer),
-                                null
-                        ));
-                    }
-                } catch (EOFException e) {
-                    break;
-                } catch (IOException e) {
-                    throw new RuntimeException(e);
-                }
-            }
-        } finally {
-            try {
-                ois.close();
-            } catch (IOException e) {
-                // whatever
-            }
-        }
-        return new SimpleDomainEventStream(domainEvents);
-    }
-
-    @Override
-    public void appendSnapshotEvent(String type, DomainEventMessage snapshotEvent) {
-        // ignored for the moment.
-    }
-}
+/*
+ * Copyright (c) 2010-2011. Axon Framework
+ *
+ * Licensed under the Apache License, Version 2.0 (the "License");
+ * you may not use this file except in compliance with the License.
+ * You may obtain a copy of the License at
+ *
+ *     http://www.apache.org/licenses/LICENSE-2.0
+ *
+ * Unless required by applicable law or agreed to in writing, software
+ * distributed under the License is distributed on an "AS IS" BASIS,
+ * WITHOUT WARRANTIES OR CONDITIONS OF ANY KIND, either express or implied.
+ * See the License for the specific language governing permissions and
+ * limitations under the License.
+ */
+
+package org.axonframework.commandhandling.disruptor;
+
+import org.axonframework.domain.DomainEventMessage;
+import org.axonframework.domain.DomainEventStream;
+import org.axonframework.domain.SimpleDomainEventStream;
+import org.axonframework.eventstore.LazyDeserializingObject;
+import org.axonframework.eventstore.SerializedDomainEventMessage;
+import org.axonframework.eventstore.SnapshotEventStore;
+import org.axonframework.serializer.SerializedObject;
+import org.axonframework.serializer.Serializer;
+import org.axonframework.serializer.SimpleSerializedObject;
+import org.joda.time.DateTime;
+
+import java.io.BufferedOutputStream;
+import java.io.EOFException;
+import java.io.FileInputStream;
+import java.io.FileNotFoundException;
+import java.io.FileOutputStream;
+import java.io.IOException;
+import java.io.ObjectInputStream;
+import java.io.ObjectOutputStream;
+import java.util.ArrayList;
+import java.util.List;
+
+/**
+ * @author Allard Buijze
+ */
+public class SequentialFileSystemEventStore implements SnapshotEventStore {
+
+    private static final String FILE_NAME = "/tmp/trader-event.txt";
+    private final ObjectOutputStream os;
+    private Serializer eventSerializer;
+
+    public SequentialFileSystemEventStore(Serializer eventSerializer) {
+        this.eventSerializer = eventSerializer;
+        try {
+            os = new ObjectOutputStream(new BufferedOutputStream(new FileOutputStream(FILE_NAME),
+                                                                 1024 * 1024 * 4));
+        } catch (FileNotFoundException e) {
+            throw new RuntimeException(e);
+        } catch (IOException e) {
+            throw new RuntimeException(e);
+        }
+    }
+
+    @Override
+    public void appendEvents(String type, DomainEventStream events) {
+        try {
+            while (events.hasNext()) {
+                DomainEventMessage event = events.next();
+                os.writeUTF(event.getIdentifier());
+                os.writeUTF(type);
+                os.writeUTF(event.getAggregateIdentifier().toString());
+                os.writeLong(event.getSequenceNumber());
+                os.writeUTF(event.getTimestamp().toString());
+                SerializedObject serialized = eventSerializer.serialize(event);
+                os.writeUTF(serialized.getType().getName());
+                os.writeInt(serialized.getType().getRevision());
+                os.writeInt(serialized.getData().length);
+                os.write(serialized.getData());
+            }
+        } catch (IOException e) {
+            throw new RuntimeException(e);
+        }
+    }
+
+    @Override
+    public DomainEventStream readEvents(String type, Object identifier) {
+        List<DomainEventMessage> domainEvents = new ArrayList<DomainEventMessage>();
+        ObjectInputStream ois;
+        try {
+            os.flush();
+            ois = new ObjectInputStream(new FileInputStream(FILE_NAME));
+        } catch (IOException e) {
+            throw new RuntimeException(e);
+        }
+        try {
+            while (true) {
+                try {
+                    String eventIdentifier = ois.readUTF();
+                    String actualType = ois.readUTF();
+                    String actualIdentifier = ois.readUTF();
+                    long sequenceNumber = ois.readLong();
+                    String timestamp = ois.readUTF();
+                    String payloadType = ois.readUTF();
+                    int payloadRevision = ois.readInt();
+                    int length = ois.readInt();
+                    byte[] serializedEvent = new byte[length];
+                    ois.readFully(serializedEvent);
+                    if (type.equals(actualType) && identifier.toString().equals(actualIdentifier)) {
+                        domainEvents.add(new SerializedDomainEventMessage(
+                                eventIdentifier,
+                                actualIdentifier,
+                                sequenceNumber,
+                                new DateTime(timestamp),
+                                new LazyDeserializingObject(new SimpleSerializedObject(serializedEvent,
+                                                                                       payloadType,
+                                                                                       payloadRevision),
+                                                            eventSerializer),
+                                null
+                        ));
+                    }
+                } catch (EOFException e) {
+                    break;
+                } catch (IOException e) {
+                    throw new RuntimeException(e);
+                }
+            }
+        } finally {
+            try {
+                ois.close();
+            } catch (IOException e) {
+                // whatever
+            }
+        }
+        return new SimpleDomainEventStream(domainEvents);
+    }
+
+    @Override
+    public void appendSnapshotEvent(String type, DomainEventMessage snapshotEvent) {
+        // ignored for the moment.
+    }
+}